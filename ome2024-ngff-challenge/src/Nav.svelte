--- conflicted
+++ resolved
@@ -1,19 +1,11 @@
 
 <script>
-<<<<<<< HEAD
-  import omelogo from "/ome-main-nav.svg"
-</script>
-
-<nav>
-  <img style="height: 30px" alt="OME Logo" src="{omelogo}"/>
-=======
   import omeMainNav from "/ome-main-nav.svg"
 
 </script>
 
 <nav>
   <img style="height: 30px" alt="OME Logo" src={omeMainNav} />
->>>>>>> 54ee4f7b
   <h2>2024 NGFF Challenge</h2>
 
   <ul>

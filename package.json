--- conflicted
+++ resolved
@@ -15,11 +15,8 @@
     "vite": "^5.4.1"
   },
   "dependencies": {
-<<<<<<< HEAD
     "ajv": "^8.11.0",
-=======
     "canvas": "^3.2.0",
->>>>>>> 2f658ab1
     "papaparse": "^5.4.1",
     "svelte-tiny-virtual-list": "^2.1.2",
     "zarrita": "^0.4.0-next.15"
